--- conflicted
+++ resolved
@@ -1,10 +1,6 @@
 const config = {
     API_URL: process.env.REACT_APP_API_URL || 'http://localhost:8000'
-<<<<<<< HEAD
     // API_URL: 'http://localhost:8000'
-=======
-    // API_URL: 'https://python-backend-03i5.onrender.com'
->>>>>>> 7ec312a9
     };
 
 export default config; 